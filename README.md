# Axiom [![Build Status](https://secure.travis-ci.org/tsujigiri/axiom.png?branch=master)](http://travis-ci.org/tsujigiri/axiom)

Axiom is a micro-framework for building web applications in Erlang.
It is inspired by [Sinatra](http://sinatrarb.com) and built on top of
[Cowboy](https://github.com/extend/cowboy).

## Getting Started

Axiom is built to make creating web applications fast and easy.
A minimal application would look like this:

```erlang
-module(my_app).
-export([start/0, handle/3]).

start() ->
	axiom:start(?MODULE).

handle(<<"GET">>, [<<"hi">>], _Request) ->
	<<"Hello world!">>.

```

This handles requests for `GET /hi` and returns "Hello world!".

The third argument given to the handler is of type `cowboy_req:req()`. Use the
`cowboy_req` module, if you need anything out of the request.

The return value can be a binary string or iolist. So, this also works:

```erlang
handle(<<"GET">>, [<<"hello">>, Who], _Request) ->
	[<<"Hello ">>, Who, <<"!">>].
```

If you want to specify a response status code and/or headers, use a tuple with
either the status code and body or status code, headers and body, in these
respective orders.

Examples:

```erlang
{418, <<"<h1>I'm a teapot!</h1>">>}
```
or
```erlang
{418, [{<<"X-Foo">>, <<"bar">>}], <<"<h1>I'm a teapot!</h1>">>}
```

As a third option a `cowboy_req:req()` can be returned. In this case, to set the
response headers and body, use the `cowboy_req:set_resp_header/3` and
`cowboy_req:set_resp_body/2` functions. To set the status code, use
`axiom:set_resp_status/2`. These functions return a new `cowboy_req:req()` to be
used further and to be returned from `YourHandler:handle/3`.

The full spec of `YourHandler:handle/3` is expected to look like this:

```erlang
handle(Method, Path, Req) -> Body | Req | {Status, Body} | {Status, Headers, Body}.

  Types:
    Method = binary(),
    Path = [PathSegment]
    PathSegment = binary()
    Req = cowboy_req:req()
    Body = iodata()
    Status = non_neg_integer()
    Headers = [Header]
    Header = {binary(), binary()}
```

## Request parameters

To get the request parameters out of the request, you can use the two
handy functions `axiom:params(Req)` and `axiom:param(Name, Req)`.
The first returns a proplist of all parameters, the second one returns
the named parameter's value. Keys and values are binary strings.

## Configuration

`axiom:start/1` has a bigger brother called `axiom:start/2`, taking a
proplist as the second argument. Possible properties and their defaults
are as follows:

```erlang
[
	{nb_acceptors: 100},		% acceptor pool size
	{host, '_'},				% host IP
	{port, 7654},				% host port
	{public, "public"}			% custom path for static files
]
```

## Static Files

Static files are served via the `cowboy_static` handler. By default, every file
in the ./public directory and all its subdirectories will be made accessible via
URL path the same as file's relative path. E.g. the file `./public/about.html`
can be accessed via `GET /about.html`. **Note**: Currently, if the contents of
the ./public subtree change, Axiom needs to be restarted to reflect the change.

You can specify a custom directory via the `public` option.

When you use this feature, it is advisable to start Erlang with the
`+A n` flag. This will start `n` async threads.
Rule of thumb is to use your machine's number of CPU cores.


## Redirects

You can redirect requests with `redirect/2`:

```erlang
handle(<<"GET">>, [<<"foo">>], Req) ->
	Req1 = axiom:redirect("/bar", Req),
  Req;

handle(<<"GET">>, [<<"bar">>], Request) ->
	<<"<h1>Welcome back!</h1>">>.
```

## Templates

Axiom comes with [Django](https://github.com/django/django) template
support via [erlydtl](https://github.com/evanmiller/erlydtl). To make
use of it in your application, create a directory named `templates` and
in it, create a template, e.g. `my_template.dtl`:

```dtl
<h1>Hello {{who}}</h1>
```

In your handler, specify the template to be rendered:

```erlang
handle(<<"GET">>, [<<"hello">>], _Request) ->
	axiom:dtl(my_template, [{who, "you"}]).
```

For convenience, the second argument, a proplist of parameters, can have
atoms, lists or binaries as keys. That way request parameters can be put
in there, without you having to convert them first.

The templates are compiled into modules when `rebar compile` is
called.

To see what else erlydtl can do for you, take a look at
[its project page](https://code.google.com/p/erlydtl/).


## Sessions

Axiom comes with a basic session handler and ets based session store. To
use it, add this tuple to the configuration proplist:

```erlang
{sessions, []}
```

In your handler you can then use
`axiom_session:set(Key, Value, Request)` and
`axiom_session:get(Key, Request)`.

To set attributes for the cookie, storing the session ID, add some
parameters to the session configuration in a tuple with the key
`cookies`:

```erlang
{sessions, [{cookies, [param()]}]}
```

Possible parameters are:

```erlang
param() = {max_age, integer()} |
		  {local_time, calendar:datetime()} |
		  {domain, binary()} |
		  {path, binary()} |
		  {secure, true | false} |
		  {http_only, true | false}
```

The default session store is the `axiom_session_ets` module. You can use
your own by adding a `store` tuple to the sessions tuple:

```erlang
{sessions, [{store, my_session_store, []}]}
```

For implementation details take a look into the `axiom_session_ets`
module.

## Filters

The functions `before_filter/1` and `after_filter/2` can be implemented
to deal with the `http_req` and (in the `after_filter`) the `response`
records. When implemented, these are called no matter which `handle/3`
matches the request.

In your handler module:

```erlang
before_filter(Req) ->
	% do stuff
	Req.

after_filter(Resp, Req) ->
	% do more stuff
	{Resp, Req}.
```

## Errors

### Not Found

To overwrite Axiom's response to 404 errors, just create a catch-all
handler:

```erlang
handle(_Method, _Path, _Req) ->
	#response{status = 404, body = <<"nope.">>}.
```

Note that you have to take care of the status code yourself, as
otherwise the default of 200 is sent back to the client.

### Internal Server Error

To handle these yourself, you can implement a function named `error/1`.
The argument is the `http_req` record, otherwise it works like your
`Handler:handle/3` function.

## Streaming

To send a chunked reply, call `axiom:chunk/2` for each chunk:

```erlang
chunk(Data::iodata(), #http_req{}) -> {ok, #http_req{}}.
```

The returned `http_req` record has to be given as an argument to
subsequent calls to `chunk` and as the return value of your
`Handler:handle/3` function.

To stream data with a Content-Type other than `text/html`, use
`chunk/3`, which has an additional parameter, to be set to the type you
want:

```erlang
chunk(Data::iodata(), #http_req{}, Type::binary()) -> {ok, #http_req{}}.
```

### Example

```erlang
handle(<<"GET">>, [<<"stream">>], Req) ->
	{ok, Req1} = axiom:chunk(<<"Hello">>, Req, <<"text/plain">>),
	{ok, Req2} = axiom:chunk(<<" world">>, Req1),
	{ok, Req3} = axiom:chunk(<<"!">>, Req2),
	Req3.
```

## Installation

To use it in your OTP application, add this to your `rebar.config`:

```erlang
{lib_dirs, ["deps"]}.
{deps, [
<<<<<<< HEAD
	{'axiom', "0.0.17", {git, "git://github.com/tsujigiri/axiom.git", {tag, "v0.0.17"}}}
=======
	{'axiom', "0.1.0", {git, "git://github.com/tsujigiri/axiom.git", {tag, "v0.1.0"}}}
>>>>>>> 717e8608
]}.
```

then, as usual:

```
rebar get-deps
rebar compile
```

## License

Please take a look at the `LICENSE` file! (tl;dr: it's the MIT License)
<|MERGE_RESOLUTION|>--- conflicted
+++ resolved
@@ -267,11 +267,7 @@
 ```erlang
 {lib_dirs, ["deps"]}.
 {deps, [
-<<<<<<< HEAD
-	{'axiom', "0.0.17", {git, "git://github.com/tsujigiri/axiom.git", {tag, "v0.0.17"}}}
-=======
 	{'axiom', "0.1.0", {git, "git://github.com/tsujigiri/axiom.git", {tag, "v0.1.0"}}}
->>>>>>> 717e8608
 ]}.
 ```
 
